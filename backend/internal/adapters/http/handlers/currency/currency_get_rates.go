package currency

import (
	"net/http"
	"time"

	"github.com/gin-gonic/gin"

	"github.com/mistribe/subtracker/internal/adapters/http/dto"
	"github.com/mistribe/subtracker/internal/domain/currency"
	"github.com/mistribe/subtracker/internal/ports"
	"github.com/mistribe/subtracker/internal/usecase/currency/query"
	. "github.com/mistribe/subtracker/pkg/ginx"
	"github.com/mistribe/subtracker/pkg/x/herd"
)

// GetRateEndpoint handles currency conversion requests
type GetRateEndpoint struct {
	convertHandler ports.QueryHandler[query.CurrencyRateQuery, query.CurrencyRateResponse]
}

// NewGetRateEndpoint creates a new GetRateEndpoint
func NewGetRateEndpoint(
	convertHandler ports.QueryHandler[query.CurrencyRateQuery, query.CurrencyRateResponse],
) *GetRateEndpoint {
	return &GetRateEndpoint{
		convertHandler: convertHandler,
	}
}

// Handle godoc
//
//	@Summary		Get Currency Rates
//	@Description	Get exchange rates for all currencies at a specific date
//	@Tags			currencies
//	@Produce		json
//	@Param			date	query		string	false	"Conversion date in RFC3339 format (default: current time)"
//	@Success		200		{object}	dto.CurrencyRatesModel
//	@Failure		400		{object}	HttpErrorResponse
//	@Failure		500		{object}	HttpErrorResponse
//	@Router			/currencies/rates [get]
func (e GetRateEndpoint) Handle(c *gin.Context) {
	conversionDateParam := c.DefaultQuery("date", time.Now().Format(time.RFC3339))
	conversionDate, err := time.Parse(time.RFC3339, conversionDateParam)
	if err != nil {
		FromError(c, err)
		return
	}
	// Create the query
	conversionQuery := query.CurrencyRateQuery{
		ConversionDate: conversionDate,
	}

	// Execute the query
	r := e.convertHandler.Handle(c.Request.Context(), conversionQuery)
	FromResult(c,
		r,
		WithMapping[query.CurrencyRateResponse](func(c query.CurrencyRateResponse) any {
			return dto.CurrencyRatesModel{
				Timestamp: c.Timestamp,
<<<<<<< HEAD
				Rates: collection.Select(c.Rates,
					func(key currency.Rate) dto.CurrencyRateModel {
						return dto.CurrencyRateModel{
=======
				Rates: herd.Select(c.Rates,
					func(key currency.Rate) CurrencyRateModel {
						return CurrencyRateModel{
>>>>>>> 794df2ef
							Rate:     key.ExchangeRate(),
							Currency: key.ToCurrency().String(),
						}
					},
				),
			}
		}))
}

func (e GetRateEndpoint) Pattern() []string {
	return []string{
		"/rates",
	}
}

func (e GetRateEndpoint) Method() string {
	return http.MethodGet
}

func (e GetRateEndpoint) Middlewares() []gin.HandlerFunc {
	return nil
}<|MERGE_RESOLUTION|>--- conflicted
+++ resolved
@@ -58,15 +58,9 @@
 		WithMapping[query.CurrencyRateResponse](func(c query.CurrencyRateResponse) any {
 			return dto.CurrencyRatesModel{
 				Timestamp: c.Timestamp,
-<<<<<<< HEAD
-				Rates: collection.Select(c.Rates,
+				Rates: herd.Select(c.Rates,
 					func(key currency.Rate) dto.CurrencyRateModel {
 						return dto.CurrencyRateModel{
-=======
-				Rates: herd.Select(c.Rates,
-					func(key currency.Rate) CurrencyRateModel {
-						return CurrencyRateModel{
->>>>>>> 794df2ef
 							Rate:     key.ExchangeRate(),
 							Currency: key.ToCurrency().String(),
 						}
